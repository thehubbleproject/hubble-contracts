import * as utils from "../scripts/helpers/utils";
import { ethers } from "ethers";
import * as walletHelper from "../scripts/helpers/wallet";
import { Transaction } from "../scripts/helpers/interfaces";
const RollupCore = artifacts.require("Rollup");
const TestToken = artifacts.require("TestToken");
const DepositManager = artifacts.require("DepositManager");
const IMT = artifacts.require("IncrementalTree");
const RollupUtils = artifacts.require("RollupUtils");
const EcVerify = artifacts.require("ECVerify");

contract("Rollup", async function (accounts) {
  var wallets: any;

  let depositManagerInstance: any;
  let testTokenInstance: any;
  let rollupCoreInstance: any;
  let MTutilsInstance: any;
  let testToken: any;
  let RollupUtilsInstance: any;
  let tokenRegistryInstance: any;
  let IMTInstance: any;

  let Alice: any;
  let Bob: any;

  let coordinator_leaves: any;
  let coordinatorPubkeyHash: any;
  let maxSize: any;
  var zeroHashes: any;

  let falseBatchZero: any;
  let falseBatchOne: any;
  let falseBatchTwo: any;
  let falseBatchThree: any;
  let falseBatchFour: any;
  let falseBatchFive: any;
  let falseBatchComb: any;

  let AlicePDAsiblings: any;

  let BobPDAsiblings: any;

  let alicePDAProof: any;

    let NO_ERR = 0;
    let ERR_TOKEN_ADDR_INVAILD = 1; // account doesnt hold token type in the tx
    let ERR_TOKEN_AMT_INVAILD = 2; // tx amount is less than zero
    let ERR_TOKEN_NOT_ENOUGH_BAL = 3; // leaf doesnt has enough balance
    let ERR_FROM_TOKEN_TYPE = 4; // from account doesnt hold the token type in the tx
    let ERR_TO_TOKEN_TYPE = 5; // to account doesnt hold the token type in the tx

  before(async function () {
    wallets = walletHelper.generateFirstWallets(walletHelper.mnemonics, 10);
    depositManagerInstance = await DepositManager.deployed();
    testTokenInstance = await TestToken.deployed();
    rollupCoreInstance = await RollupCore.deployed();
    MTutilsInstance = await utils.getMerkleTreeUtils();
    testToken = await TestToken.deployed();
    RollupUtilsInstance = await RollupUtils.deployed();
    tokenRegistryInstance = await utils.getTokenRegistry();
    IMTInstance = await IMT.deployed();

    Alice = {
      Address: wallets[0].getAddressString(),
      Pubkey: wallets[0].getPublicKeyString(),
      Amount: 10,
      TokenType: 1,
      AccID: 2,
      Path: "2",
      nonce: 0
    };
    Bob = {
      Address: wallets[1].getAddressString(),
      Pubkey: wallets[1].getPublicKeyString(),
      Amount: 10,
      TokenType: 1,
      AccID: 3,
      Path: "3",
      nonce: 0
    };

    coordinator_leaves = await RollupUtilsInstance.GetGenesisLeaves();
    coordinatorPubkeyHash =
      "0x290decd9548b62a8d60345a988386fc84ba6bc95484008f6362f93160ef3e563";
    maxSize = 4;
    zeroHashes = await utils.defaultHashes(maxSize);

    AlicePDAsiblings = [
      utils.PubKeyHash(Bob.Pubkey),
      utils.getParentLeaf(coordinatorPubkeyHash, coordinatorPubkeyHash),
      zeroHashes[2],
      zeroHashes[3],
    ];

    BobPDAsiblings = [
      utils.PubKeyHash(Alice.Pubkey),
      utils.getParentLeaf(
        coordinatorPubkeyHash,
        utils.PubKeyHash(Alice.Pubkey)
      ),
      zeroHashes[2],
      zeroHashes[3],
    ];

    alicePDAProof = {
      _pda: {
        pathToPubkey: "2",
        pubkey_leaf: { pubkey: Alice.Pubkey },
      },
      siblings: AlicePDAsiblings,
    };

  });

  // test if we are able to create append a leaf
  it("make a deposit of 2 accounts", async function () {
    await tokenRegistryInstance.requestTokenRegistration(testToken.address, {
      from: wallets[0].getAddressString(),
    });
    await tokenRegistryInstance.finaliseTokenRegistration(testToken.address, {
      from: wallets[0].getAddressString(),
    });
    await testToken.approve(
      depositManagerInstance.address,
      ethers.utils.parseEther("1"),
      {
        from: wallets[0].getAddressString(),
      }
    );

    await testTokenInstance.transfer(Alice.Address, 100);
    await depositManagerInstance.deposit(
      Alice.Amount,
      Alice.TokenType,
      Alice.Pubkey
    );
    await depositManagerInstance.depositFor(
      Bob.Address,
      Bob.Amount,
      Bob.TokenType,
      Bob.Pubkey
    );

    var subtreeDepth = 1;

    // finalise the deposit back to the state tree
    var path = "001";
    var defaultHashes = await utils.defaultHashes(maxSize);
    var siblingsInProof = [
      utils.getParentLeaf(coordinator_leaves[0], coordinator_leaves[1]),
      defaultHashes[2],
      defaultHashes[3],
    ];

    var _zero_account_mp = {
      accountIP: {
        pathToAccount: path,
        account: {
          ID: 0,
          tokenType: 0,
          balance: 0,
          nonce: 0,
        },
      },
      siblings: siblingsInProof,
    };

    await rollupCoreInstance.finaliseDepositsAndSubmitBatch(
      subtreeDepth,
      _zero_account_mp,
      { value: ethers.utils.parseEther("32").toString() }
    );
  });

  it("submit new batch 1st", async function () {
    var AliceAccountLeaf = await utils.createLeaf(Alice);
    var BobAccountLeaf = await utils.createLeaf(Bob);

    // make a transfer between alice and bob's account
    var tranferAmount = 1;
    // prepare data for process Tx
    var currentRoot = await rollupCoreInstance.getLatestBalanceTreeRoot();
    var accountRoot = await IMTInstance.getTreeRoot();
    
    var isValid = await MTutilsInstance.verifyLeaf(
      accountRoot,
      utils.PubKeyHash(Alice.Pubkey),
      "2",
      AlicePDAsiblings
    );
    assert.equal(isValid, true, "pda proof wrong");

    var tx: Transaction = {
      fromIndex: Alice.AccID,
      toIndex: Bob.AccID,
      tokenType: Alice.TokenType,
      amount: tranferAmount,
      txType: 1,
      nonce: 1
    };

    tx.signature = await utils.signTx(tx, wallets[0]);

    // alice balance tree merkle proof
    var AliceAccountSiblings: Array<string> = [
      BobAccountLeaf,
      utils.getParentLeaf(coordinator_leaves[0], coordinator_leaves[1]),
      zeroHashes[2],
      zeroHashes[3],
    ];
    var leaf = AliceAccountLeaf;
    var AliceAccountPath: string = "2";
    var isValid = await MTutilsInstance.verifyLeaf(
      currentRoot,
      leaf,
      AliceAccountPath,
      AliceAccountSiblings
    );
    expect(isValid).to.be.deep.eq(true);


    var AliceAccountMP = {
      accountIP: {
        pathToAccount: AliceAccountPath,
        account: {
          ID: Alice.AccID,
          tokenType: Alice.TokenType,
          balance: Alice.Amount,
          nonce: Alice.nonce,
        },
      },
      siblings: AliceAccountSiblings,
    };

    Alice.Amount -= Number(tx.amount);
    Alice.nonce++;

    var UpdatedAliceAccountLeaf = await utils.createLeaf(Alice);
    // bob balance tree merkle proof
    var BobAccountSiblings: Array<string> = [
      UpdatedAliceAccountLeaf,
      utils.getParentLeaf(coordinator_leaves[0], coordinator_leaves[1]),
      zeroHashes[2],
      zeroHashes[3],
    ];
    var leaf = BobAccountLeaf;
    var BobAccountPath: string = "3";

    var BobAccountMP = {
      accountIP: {
        pathToAccount: BobAccountPath,
        account: {
          ID: Bob.AccID,
          tokenType: Bob.TokenType,
          balance: Bob.Amount,
          nonce: Bob.nonce,
        },
      },
      siblings: BobAccountSiblings,
    };

    Bob.Amount += Number(tx.amount);

    var accountProofs = {
      from: AliceAccountMP,
      to: BobAccountMP,
    };

    // process transaction validity with process tx
    var result = await rollupCoreInstance.processTx(
      currentRoot,
      accountRoot,
      tx,
      alicePDAProof,
      accountProofs
    );

    console.log("result from processTx: " + JSON.stringify(result));
    await utils.compressAndSubmitBatch(tx, result[0])

    falseBatchZero = {
      batchId: 0,
      txs: [tx],
      batchProofs: {
        accountProofs: [accountProofs],
        pdaProof: [alicePDAProof]
      }
    }
    
    let batchId = await rollupCoreInstance.numOfBatchesSubmitted();
    falseBatchZero.batchId = Number(batchId) - 1;
  });

  it("dispute batch correct 1th batch(no error)", async function () {
    await rollupCoreInstance.disputeBatch(
      falseBatchZero.batchId,
      falseBatchZero.txs,
      falseBatchZero.batchProofs,
    );
    
    let batchId = await rollupCoreInstance.numOfBatchesSubmitted();
    let batchMarker = await rollupCoreInstance.invalidBatchMarker();
    assert.equal(batchMarker, "0", "batchMarker is not zero");
    assert.equal(batchId - 1 , falseBatchZero.batchId, "dispute shouldnt happen");
  })

  it("submit new batch 2nd(False Batch)", async function () {
    var AliceAccountLeaf = await utils.createLeaf(Alice);
    var BobAccountLeaf = await utils.createLeaf(Bob);

    // make a transfer between alice and bob's account
    var tranferAmount = 1;
    // prepare data for process Tx
    var currentRoot = await rollupCoreInstance.getLatestBalanceTreeRoot();
    var accountRoot = await IMTInstance.getTreeRoot();

    var isValid = await MTutilsInstance.verifyLeaf(
      accountRoot,
      utils.PubKeyHash(Alice.Pubkey),
      "2",
      AlicePDAsiblings
    );
    assert.equal(isValid, true, "pda proof wrong");

    var tx: Transaction = {
      fromIndex: Alice.AccID,
      toIndex: Bob.AccID,
      // tokenType: Alice.TokenType,
      tokenType: 2, // false token type (Token not valid)
      amount: tranferAmount,
      txType: 1,
      nonce: 2
    };
    tx.signature = await utils.signTx(tx, wallets[0]);

    // alice balance tree merkle proof
    var AliceAccountSiblings: Array<string> = [
      BobAccountLeaf,
      utils.getParentLeaf(coordinator_leaves[0], coordinator_leaves[1]),
      zeroHashes[2],
      zeroHashes[3],
    ];
    var leaf = AliceAccountLeaf;
    var AliceAccountPath: string = "2";
    var isValid = await MTutilsInstance.verifyLeaf(
      currentRoot,
      leaf,
      AliceAccountPath,
      AliceAccountSiblings
    );
    expect(isValid).to.be.deep.eq(true);
    var AliceAccountMP = {
      accountIP: {
        pathToAccount: AliceAccountPath,
        account: {
          ID: Alice.AccID,
          tokenType: Alice.TokenType,
          balance: Alice.Amount,
          nonce: Alice.nonce,
        },
      },
      siblings: AliceAccountSiblings,
    };

    Alice.Amount -= Number(tx.amount);
    Alice.nonce++;

    var UpdatedAliceAccountLeaf = await utils.createLeaf(Alice);

    // bob balance tree merkle proof
    var BobAccountSiblings: Array<string> = [
      UpdatedAliceAccountLeaf,
      utils.getParentLeaf(coordinator_leaves[0], coordinator_leaves[1]),
      zeroHashes[2],
      zeroHashes[3],
    ];
    var leaf = BobAccountLeaf;
    var BobAccountPath: string = "3";

    var BobAccountMP = {
      accountIP: {
        pathToAccount: BobAccountPath,
        account: {
          ID: Bob.AccID,
          tokenType: Bob.TokenType,
          balance: Bob.Amount,
          nonce: Bob.nonce,
        },
      },
      siblings: BobAccountSiblings,
    };

    Bob.Amount += Number(tx.amount);
    var accountProofs = {
      from: AliceAccountMP,
      to: BobAccountMP,
    };

    // process transaction validity with process tx
    await rollupCoreInstance.processTx(
      currentRoot,
      accountRoot,
      tx,
      alicePDAProof,
      accountProofs,
    );

<<<<<<< HEAD
    var compressedTx = await utils.compressTx(
      tx.fromIndex,
      tx.toIndex,
      tx.nonce,
      tx.amount,
      tx.tokenType,
      tx.signature
=======
    var falseResult = await utils.falseProcessTx(
      tx,
      accountProofs
>>>>>>> 3e6c5988
    );
    assert.equal(result[3], ERR_TOKEN_ADDR_INVAILD, "False error ID. It should be `1`")
    await utils.compressAndSubmitBatch(tx, falseResult)

<<<<<<< HEAD
    let compressedTxs: string[] = [];
    compressedTxs.push(compressedTx);
    console.log("compressedTx: " + JSON.stringify(compressedTxs));


    // submit batch for that transactions
    await rollupCoreInstance.submitBatch(
      compressedTxs,
      "0x38835227026a5b5d2021c1d2ed89ebdef013a00ad3da63ed8b79f1823f8fabe6",
      utils.Usage.Transfer,
      { value: ethers.utils.parseEther("32").toString() }
=======
    falseBatchOne = {
      batchId: 0,
      txs: [tx],
      batchProofs: {
        accountProofs: [accountProofs],
        pdaProof: [alicePDAProof]
      }
    }
    
    let batchId = await rollupCoreInstance.numOfBatchesSubmitted();
    falseBatchOne.batchId = Number(batchId) - 1;
    // console.log(falseBatchOne)
  });
  it("dispute batch false 2nd batch(Tx Token Type not valid)", async function () {
    await rollupCoreInstance.disputeBatch(
      falseBatchOne.batchId,
      falseBatchOne.txs,
      falseBatchOne.batchProofs,
    );
    
    
    let batchId = await rollupCoreInstance.numOfBatchesSubmitted();
    let batchMarker = await rollupCoreInstance.invalidBatchMarker();
    assert.equal(batchMarker, "0", "invalidBatchMarker is not zero");
    assert.equal(batchId -1 , falseBatchOne.batchId - 1, "batchId doesnt match");
    Alice.Amount += falseBatchOne.txs[0].amount;
    Bob.Amount -= falseBatchOne.txs[0].amount;
    Alice.nonce--;
  })


  it("submit new batch 3rd", async function () {
    var AliceAccountLeaf = await utils.createLeaf(Alice);
    var BobAccountLeaf = await utils.createLeaf(Bob);

    // make a transfer between alice and bob's account
    var tranferAmount = 1;
    // prepare data for process Tx
    var currentRoot = await rollupCoreInstance.getLatestBalanceTreeRoot();
    var accountRoot = await IMTInstance.getTreeRoot();

    var isValid = await MTutilsInstance.verifyLeaf(
      accountRoot,
      utils.PubKeyHash(Alice.Pubkey),
      "2",
      AlicePDAsiblings
>>>>>>> 3e6c5988
    );
    assert.equal(isValid, true, "pda proof wrong");

    var tx: Transaction = {
      fromIndex: Alice.AccID,
      toIndex: Bob.AccID,
      tokenType: Alice.TokenType,
      amount: 0, // Error
      txType: 1,
      nonce: 2
    };
    tx.signature = await utils.signTx(tx, wallets[0]);

    // alice balance tree merkle proof
    var AliceAccountSiblings: Array<string> = [
      BobAccountLeaf,
      utils.getParentLeaf(coordinator_leaves[0], coordinator_leaves[1]),
      zeroHashes[2],
      zeroHashes[3],
    ];
    var leaf = AliceAccountLeaf;
    var AliceAccountPath: string = "2";
    var isValid = await MTutilsInstance.verifyLeaf(
      currentRoot,
      leaf,
      AliceAccountPath,
      AliceAccountSiblings
    );
    expect(isValid).to.be.deep.eq(true);
    var AliceAccountMP = {
      accountIP: {
        pathToAccount: AliceAccountPath,
        account: {
          ID: Alice.AccID,
          tokenType: Alice.TokenType,
          balance: Alice.Amount,
          nonce: Alice.nonce,
        },
      },
      siblings: AliceAccountSiblings,
    };

    Alice.Amount -= Number(tx.amount);
    Alice.nonce++;

    var UpdatedAliceAccountLeaf = await utils.createLeaf(Alice);

    // bob balance tree merkle proof
    var BobAccountSiblings: Array<string> = [
      UpdatedAliceAccountLeaf,
      utils.getParentLeaf(coordinator_leaves[0], coordinator_leaves[1]),
      zeroHashes[2],
      zeroHashes[3],
    ];
    var leaf = BobAccountLeaf;
    var BobAccountPath: string = "3";
    var isBobValid = await MTutilsInstance.verifyLeaf(
      currentRoot,
      leaf,
      BobAccountPath,
      BobAccountSiblings
    );

    var BobAccountMP = {
      accountIP: {
        pathToAccount: BobAccountPath,
        account: {
          ID: Bob.AccID,
          tokenType: Bob.TokenType,
          balance: Bob.Amount,
          nonce: Bob.nonce,
        },
      },
      siblings: BobAccountSiblings,
    };

    Bob.Amount += Number(tx.amount);
    var accountProofs = {
      from: AliceAccountMP,
      to: BobAccountMP,
    };

    // process transaction validity with process tx
    var result = await rollupCoreInstance.processTx(
      currentRoot,
      accountRoot,
      tx,
      alicePDAProof,
      accountProofs
    );

    var falseResult = await utils.falseProcessTx(
      tx,
      accountProofs
    );
    assert.equal(result[3], ERR_TOKEN_AMT_INVAILD, "false Error Id. It should be `2`.");

    await utils.compressAndSubmitBatch(tx, falseResult)

    falseBatchTwo = {
      batchId: 0,
      txs: [tx],
      batchProofs: {
        accountProofs: [accountProofs],
        pdaProof: [alicePDAProof]
      }
    }
    
    let batchId = await rollupCoreInstance.numOfBatchesSubmitted();
    falseBatchTwo.batchId = Number(batchId) - 1;
  });

  it("dispute batch false 3rd batch(Tx amount 0)", async function () {
    await rollupCoreInstance.disputeBatch(
      falseBatchTwo.batchId,
      falseBatchTwo.txs,
      falseBatchTwo.batchProofs,
    );
    
    
    let batchId = await rollupCoreInstance.numOfBatchesSubmitted();
    let batchMarker = await rollupCoreInstance.invalidBatchMarker();
    assert.equal(batchMarker, "0", "batchMarker is not zero");
    assert.equal(batchId -1 , falseBatchTwo.batchId - 1, "batchId doesnt match");
    Alice.Amount += falseBatchTwo.txs[0].amount;
    Bob.Amount -= falseBatchTwo.txs[0].amount;
    Alice.nonce--;
  })

  
  it("Registring new token", async function () {
    await TestToken.new().then(async (instance: any) => {
      let testToken2Instance = instance;
      console.log("testToken2Instance.address: ", testToken2Instance.address)
      await tokenRegistryInstance.requestTokenRegistration(testToken2Instance.address, {
        from: wallets[0].getAddressString(),
      });
      await tokenRegistryInstance.finaliseTokenRegistration(testToken2Instance.address, {
        from: wallets[0].getAddressString(),
      });
    });
    var tokenAddress = await tokenRegistryInstance.registeredTokens(2);
    // TODO
  })

  it("submit new batch 5nd", async function () {
    var AliceAccountLeaf = await utils.createLeaf(Alice);
    var BobAccountLeaf = await utils.createLeaf(Bob);

    // make a transfer between alice and bob's account
    var tranferAmount = 1;
    // prepare data for process Tx
    var currentRoot = await rollupCoreInstance.getLatestBalanceTreeRoot();
    var accountRoot = await IMTInstance.getTreeRoot();

    var isValid = await MTutilsInstance.verifyLeaf(
      accountRoot,
      utils.PubKeyHash(Alice.Pubkey),
      "2",
      AlicePDAsiblings
    );
    assert.equal(isValid, true, "pda proof wrong");

    var tx: Transaction = {
      fromIndex: Alice.AccID,
      toIndex: Bob.AccID,
      tokenType: 2, // error
      amount: tranferAmount,
      txType: 1,
      nonce: 2
    };

    tx.signature = await utils.signTx(tx, wallets[0]);

    // alice balance tree merkle proof
    var AliceAccountSiblings: Array<string> = [
      BobAccountLeaf,
      utils.getParentLeaf(coordinator_leaves[0], coordinator_leaves[1]),
      zeroHashes[2],
      zeroHashes[3],
    ];
    var leaf = AliceAccountLeaf;
    var AliceAccountPath: string = "2";
    var isValid = await MTutilsInstance.verifyLeaf(
      currentRoot,
      leaf,
      AliceAccountPath,
      AliceAccountSiblings
    );
    expect(isValid).to.be.deep.eq(true);
    var AliceAccountMP = {
      accountIP: {
        pathToAccount: AliceAccountPath,
        account: {
          ID: Alice.AccID,
          tokenType: Alice.TokenType,
          balance: Alice.Amount,
          nonce: Alice.nonce,
        },
      },
      siblings: AliceAccountSiblings,
    };

    Alice.Amount -= Number(tx.amount);
    Alice.nonce++;

    var UpdatedAliceAccountLeaf = await utils.createLeaf(Alice);

    // bob balance tree merkle proof
    var BobAccountSiblings: Array<string> = [
      UpdatedAliceAccountLeaf,
      utils.getParentLeaf(coordinator_leaves[0], coordinator_leaves[1]),
      zeroHashes[2],
      zeroHashes[3],
    ];
    var leaf = BobAccountLeaf;
    var BobAccountPath: string = "3";
    var isBobValid = await MTutilsInstance.verifyLeaf(
      currentRoot,
      leaf,
      BobAccountPath,
      BobAccountSiblings
    );

    var BobAccountMP = {
      accountIP: {
        pathToAccount: BobAccountPath,
        account: {
          ID: Bob.AccID,
          tokenType: Bob.TokenType,
          balance: Bob.Amount,
          nonce: Bob.nonce,
        },
      },
      siblings: BobAccountSiblings,
    };

    Bob.Amount += Number(tx.amount);
    var accountProofs = {
      from: AliceAccountMP,
      to: BobAccountMP,
    };

    // process transaction validity with process tx
    var result = await rollupCoreInstance.processTx(
      currentRoot,
      accountRoot,
      tx,
      alicePDAProof,
      accountProofs
    );

    var falseResult = await utils.falseProcessTx(
      tx,
      accountProofs
    );
    assert.equal(result[3], ERR_FROM_TOKEN_TYPE, "False ErrorId. It should be `4`")
    await utils.compressAndSubmitBatch(tx, falseResult)

    falseBatchFive = {
      batchId: 0,
      txs: [tx],
      batchProofs: {
        accountProofs: [accountProofs],
        pdaProof: [alicePDAProof]
      }
    }
    
    let batchId = await rollupCoreInstance.numOfBatchesSubmitted();
    falseBatchFive.batchId = Number(batchId) - 1;
  });
  it("dispute batch false 5th batch(From Token Type)", async function () {
    await rollupCoreInstance.disputeBatch(
      falseBatchFive.batchId,
      falseBatchFive.txs,
      falseBatchFive.batchProofs,
    );
    
    
    let batchId = await rollupCoreInstance.numOfBatchesSubmitted();
    let batchMarker = await rollupCoreInstance.invalidBatchMarker();
    assert.equal(batchMarker, "0", "batchMarker is not zero");
    assert.equal(batchId -1 , falseBatchFive.batchId - 1, "batchId doesnt match");
    Alice.Amount += falseBatchFive.txs[0].amount;
    Bob.Amount -= falseBatchFive.txs[0].amount;
    Alice.nonce--;
  })


  it("submit new batch 6nd(False Batch)", async function () {
    var AliceAccountLeaf = await utils.createLeaf(Alice);
    var BobAccountLeaf = await utils.createLeaf(Bob);

    // make a transfer between alice and bob's account
    var tranferAmount = 1;
    // prepare data for process Tx
    var currentRoot = await rollupCoreInstance.getLatestBalanceTreeRoot();
    var accountRoot = await IMTInstance.getTreeRoot();

    var isValid = await MTutilsInstance.verifyLeaf(
      accountRoot,
      utils.PubKeyHash(Alice.Pubkey),
      "2",
      AlicePDAsiblings
    );
    assert.equal(isValid, true, "pda proof wrong");

    var bobPDAProof = {
      _pda: {
        pathToPubkey: "2",
        pubkey_leaf: { pubkey: Bob.Pubkey },
      },
      siblings: BobPDAsiblings,
    };

    var tx: Transaction = {
      fromIndex: Alice.AccID,
      toIndex: Bob.AccID,
      tokenType: 3, // false type
      amount: tranferAmount,
      txType: 1,
      nonce: 2
    };
    tx.signature = await utils.signTx(tx, wallets[0]);
    // alice balance tree merkle proof
    var AliceAccountSiblings: Array<string> = [
      BobAccountLeaf,
      utils.getParentLeaf(coordinator_leaves[0], coordinator_leaves[1]),
      zeroHashes[2],
      zeroHashes[3],
    ];
    var leaf = AliceAccountLeaf;
    var AliceAccountPath: string = "2";
    var isValid = await MTutilsInstance.verifyLeaf(
      currentRoot,
      leaf,
      AliceAccountPath,
      AliceAccountSiblings
    );
    expect(isValid).to.be.deep.eq(true);
    var AliceAccountMP = {
      accountIP: {
        pathToAccount: AliceAccountPath,
        account: {
          ID: Alice.AccID,
          tokenType: Alice.TokenType,
          balance: Alice.Amount,
          nonce: Alice.nonce,
        },
      },
      siblings: AliceAccountSiblings,
    };

    Alice.Amount -= Number(tx.amount);
    Alice.nonce++;

    var UpdatedAliceAccountLeaf = await utils.createLeaf(Alice);

    // bob balance tree merkle proof
    var BobAccountSiblings: Array<string> = [
      UpdatedAliceAccountLeaf,
      utils.getParentLeaf(coordinator_leaves[0], coordinator_leaves[1]),
      zeroHashes[2],
      zeroHashes[3],
    ];
    var leaf = BobAccountLeaf;
    var BobAccountPath: string = "3";
    var isBobValid = await MTutilsInstance.verifyLeaf(
      currentRoot,
      leaf,
      BobAccountPath,
      BobAccountSiblings
    );

    var BobAccountMP = {
      accountIP: {
        pathToAccount: BobAccountPath,
        account: {
          ID: Bob.AccID,
          tokenType: Bob.TokenType,
          balance: Bob.Amount,
          nonce: Bob.nonce,
        },
      },
      siblings: BobAccountSiblings,
    };

    Bob.Amount += Number(tx.amount);
    var accountProofs = {
      from: AliceAccountMP,
      to: BobAccountMP,
    };

    // process transaction validity with process tx
    var result = await rollupCoreInstance.processTx(
      currentRoot,
      accountRoot,
      tx,
      alicePDAProof,
      accountProofs
    );

    var falseResult = await utils.falseProcessTx(
      tx,
      accountProofs
    );
    assert.equal(result[3], 1, "Wrong ErrorId")
    var compressedTx = await utils.compressTx(
      tx.fromIndex,
      tx.toIndex,
      tx.nonce,
      tx.amount,
      tx.tokenType,
      tx.signature
    );

    let compressedTxs: string[] = [];
    compressedTxs.push(compressedTx);
    console.log("compressedTx: " + JSON.stringify(compressedTxs));

    // submit batch for that transactions
    await rollupCoreInstance.submitBatch(
      compressedTxs,
      falseResult,
      { value: ethers.utils.parseEther("32").toString() }
    );

    falseBatchComb = {
      batchId: 0,
      txs: [tx],
      batchProofs: {
        accountProofs: [accountProofs],
        pdaProof: [alicePDAProof]
      }
    }
    
    let batchId = await rollupCoreInstance.numOfBatchesSubmitted();
    falseBatchComb.batchId = Number(batchId) - 1;
  });

  it("submit new batch 7th(false batch)", async function () {
    var AliceAccountLeaf = await utils.createLeaf(Alice);
    var BobAccountLeaf = await utils.createLeaf(Bob);

    // make a transfer between alice and bob's account
    var tranferAmount = 1;
    // prepare data for process Tx
    var currentRoot = await rollupCoreInstance.getLatestBalanceTreeRoot();
    var accountRoot = await IMTInstance.getTreeRoot();

    var isValid = await MTutilsInstance.verifyLeaf(
      accountRoot,
      utils.PubKeyHash(Alice.Pubkey),
      "2",
      AlicePDAsiblings
    );
    assert.equal(isValid, true, "pda proof wrong");

    var tx: Transaction = {
      fromIndex: Alice.AccID,
      toIndex: Bob.AccID,
      tokenType: Alice.TokenType,
      amount: 0, // An invalid amount
      txType: 1,
      nonce: 2
    };
    tx.signature = await utils.signTx(tx, wallets[0]);

    // alice balance tree merkle proof
    var AliceAccountSiblings: Array<string> = [
      BobAccountLeaf,
      utils.getParentLeaf(coordinator_leaves[0], coordinator_leaves[1]),
      zeroHashes[2],
      zeroHashes[3],
    ];
    var leaf = AliceAccountLeaf;
    var AliceAccountPath: string = "2";
    var isValid = await MTutilsInstance.verifyLeaf(
      currentRoot,
      leaf,
      AliceAccountPath,
      AliceAccountSiblings
    );
    expect(isValid).to.be.deep.eq(true);
    var AliceAccountMP = {
      accountIP: {
        pathToAccount: AliceAccountPath,
        account: {
          ID: Alice.AccID,
          tokenType: Alice.TokenType,
          balance: Alice.Amount,
          nonce: Alice.nonce,
        },
      },
      siblings: AliceAccountSiblings,
    };

    Alice.Amount -= Number(tx.amount);
    Alice.nonce++;

    var UpdatedAliceAccountLeaf = await utils.createLeaf(Alice);

    // bob balance tree merkle proof
    var BobAccountSiblings: Array<string> = [
      UpdatedAliceAccountLeaf,
      utils.getParentLeaf(coordinator_leaves[0], coordinator_leaves[1]),
      zeroHashes[2],
      zeroHashes[3],
    ];
    var leaf = BobAccountLeaf;
    var BobAccountPath: string = "3";
    var isBobValid = await MTutilsInstance.verifyLeaf(
      currentRoot,
      leaf,
      BobAccountPath,
      BobAccountSiblings
    );

    var BobAccountMP = {
      accountIP: {
        pathToAccount: BobAccountPath,
        account: {
          ID: Bob.AccID,
          tokenType: Bob.TokenType,
          balance: Bob.Amount,
          nonce: Bob.nonce,
        },
      },
      siblings: BobAccountSiblings,
    };

    Bob.Amount += Number(tx.amount);
    var accountProofs = {
      from: AliceAccountMP,
      to: BobAccountMP,
    };

    // process transaction validity with process tx
    var result = await rollupCoreInstance.processTx(
      currentRoot,
      accountRoot,
      tx,
      alicePDAProof,
      accountProofs
    );

    var falseResult = await utils.falseProcessTx(
      tx,
      accountProofs
    );
    assert.equal(result[3], ERR_TOKEN_AMT_INVAILD, "false ErrorId. it should be `2`");
    await utils.compressAndSubmitBatch(tx, falseResult)

    falseBatchComb.txs.push(tx);
    falseBatchComb.batchProofs.accountProofs.push(accountProofs);
    falseBatchComb.batchProofs.pdaProof.push(alicePDAProof);
  });

  it("dispute batch false Combo batch", async function () {
    await rollupCoreInstance.disputeBatch(
      falseBatchComb.batchId,
      falseBatchComb.txs,
      falseBatchComb.batchProofs,
    );
    
    let batchId = await rollupCoreInstance.numOfBatchesSubmitted();
    let batchMarker = await rollupCoreInstance.invalidBatchMarker();
    assert.equal(batchMarker, "0", "batchMarker is not zero");
    assert.equal(batchId -1 , falseBatchComb.batchId - 1, "batchId doesnt match");
    Alice.Amount += falseBatchComb.txs[0].amount;
    Alice.Amount += falseBatchComb.txs[1].amount;
    Bob.Amount -= falseBatchComb.txs[0].amount;
    Bob.Amount -= falseBatchComb.txs[1].amount;
    Alice.nonce--;
    Alice.nonce--;
  })

});<|MERGE_RESOLUTION|>--- conflicted
+++ resolved
@@ -406,36 +406,12 @@
       accountProofs,
     );
 
-<<<<<<< HEAD
-    var compressedTx = await utils.compressTx(
-      tx.fromIndex,
-      tx.toIndex,
-      tx.nonce,
-      tx.amount,
-      tx.tokenType,
-      tx.signature
-=======
     var falseResult = await utils.falseProcessTx(
       tx,
       accountProofs
->>>>>>> 3e6c5988
-    );
-    assert.equal(result[3], ERR_TOKEN_ADDR_INVAILD, "False error ID. It should be `1`")
+    );
     await utils.compressAndSubmitBatch(tx, falseResult)
 
-<<<<<<< HEAD
-    let compressedTxs: string[] = [];
-    compressedTxs.push(compressedTx);
-    console.log("compressedTx: " + JSON.stringify(compressedTxs));
-
-
-    // submit batch for that transactions
-    await rollupCoreInstance.submitBatch(
-      compressedTxs,
-      "0x38835227026a5b5d2021c1d2ed89ebdef013a00ad3da63ed8b79f1823f8fabe6",
-      utils.Usage.Transfer,
-      { value: ethers.utils.parseEther("32").toString() }
-=======
     falseBatchOne = {
       batchId: 0,
       txs: [tx],
@@ -482,7 +458,6 @@
       utils.PubKeyHash(Alice.Pubkey),
       "2",
       AlicePDAsiblings
->>>>>>> 3e6c5988
     );
     assert.equal(isValid, true, "pda proof wrong");
 
